--- conflicted
+++ resolved
@@ -109,13 +109,8 @@
      "text": [
       "Torch Version:  2.5.1+cu121\n",
       "Using device:  cuda\n",
-<<<<<<< HEAD
-      "Cuda Version:  12.1\n",
-      "NVIDIA GeForce GTX 1060 6GB\n",
-=======
       "Cuda Version:  12.8\n",
       "NVIDIA GeForce RTX 5060 Ti\n",
->>>>>>> 4274f5b6
       "Memory Usage:\n",
       "Allocated: 0.0 GB\n",
       "Cached:    0.0 GB\n"
@@ -176,14 +171,6 @@
      "output_type": "stream",
      "text": [
       "Train dataset size: 1628\n",
-<<<<<<< HEAD
-      "Validation dataset size: 405\n",
-      "Test dataset size: 405\n",
-      "Example train data shape: torch.Size([3, 300, 300])\n",
-      "Example train label: tensor([0., 1., 0., 0., 0., 0.])\n",
-      "Example val data shape: torch.Size([3, 300, 300])\n",
-      "Example val label: tensor([1., 0., 0., 0., 0., 0.])\n"
-=======
       "Validation dataset size: 355\n",
       "Test dataset size: 355\n",
       "Example train data shape: torch.Size([3, 300, 300])\n",
@@ -198,7 +185,6 @@
      "text": [
       "c:\\Users\\lukas\\anaconda3\\envs\\VDKI-Projekt\\Lib\\site-packages\\torchvision\\transforms\\v2\\_deprecated.py:42: UserWarning: The transform `ToTensor()` is deprecated and will be removed in a future release. Instead, please use `v2.Compose([v2.ToImage(), v2.ToDtype(torch.float32, scale=True)])`.Output is equivalent up to float precision.\n",
       "  warnings.warn(\n"
->>>>>>> 4274f5b6
      ]
     }
    ],

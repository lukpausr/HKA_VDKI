{
 "cells": [
  {
   "cell_type": "code",
<<<<<<< HEAD
   "execution_count": 3,
=======
   "execution_count": 1,
>>>>>>> 5433a280
   "id": "86396df2",
   "metadata": {},
   "outputs": [],
   "source": [
    "import os\n",
    "import shutil\n",
    "from sklearn.model_selection import train_test_split\n",
    "import torch\n",
    "import torchvision.transforms as T\n",
    "from PIL import Image\n",
    "import matplotlib.pyplot as plt\n",
    "import numpy as np\n",
    "import torchvision.transforms.functional as F\n",
    "import random\n",
    "from PIL import ImageChops\n",
    "import math"
   ]
  },
  {
   "cell_type": "markdown",
   "id": "8a0a5e5e",
   "metadata": {},
   "source": [
    "### Loading Configuration\n",
    "\n",
    "In the following steps, we will load the configuration settings using the `load_configuration` function. The configuration is stored in the `config` variable which will b"
   ]
  },
  {
   "cell_type": "code",
<<<<<<< HEAD
   "execution_count": 22,
=======
   "execution_count": 3,
>>>>>>> 5433a280
   "id": "0aab05d3",
   "metadata": {},
   "outputs": [
    {
     "name": "stdout",
     "output_type": "stream",
     "text": [
<<<<<<< HEAD
      "CWD: c:\\Users\\lobster\\Documents\\HKA\\Kurse\\VDKI\\Projekt\\GIT_VDKI\\HKA_VDKI\n",
      "PC Name: DESKTOP-BLKLC13\n",
      "Loaded configuration from config/config_luka.yaml\n"
=======
      "PC Name: DESKTOP-MIKA\n",
      "Loaded configuration from config/config_mika.yaml\n"
>>>>>>> 5433a280
     ]
    }
   ],
   "source": [
    "print(\"CWD:\", os.getcwd())\n",
    "\n",
    "from config.load_configuration import load_configuration\n",
    "config = load_configuration()"
   ]
  },
  {
   "cell_type": "markdown",
   "id": "38dc4c0a",
   "metadata": {},
   "source": [
    "Seeds oder ähnliches Setzten, um wiederholbarkeit herzustellen??\n",
    "Bei den Splits habe ich seeds händisch gesetzt"
   ]
  },
  {
   "cell_type": "code",
<<<<<<< HEAD
   "execution_count": 27,
   "id": "438e1f58",
   "metadata": {},
   "outputs": [
    {
     "name": "stdout",
     "output_type": "stream",
     "text": [
      "C:\\Users\\lobster\\Documents\\HKA\\Kurse\\VDKI\\Projekt\\test_photos\n"
     ]
    }
   ],
=======
   "execution_count": 4,
   "id": "438e1f58",
   "metadata": {},
   "outputs": [],
>>>>>>> 5433a280
   "source": [
    "# Paths\n",
    "source_dir = config['path_to_raw_pics']\n",
    "output_dir = config['path_to_split_aug_pics']\n",
    "class_names = os.listdir(source_dir)  # e.g., ['bunny', 'cat', 'dog']\n",
    "\n",
    "print(source_dir)\n",
    "\n",
    "# Split ratios\n",
    "train_ratio = 0.7\n",
    "val_ratio = 0.15\n",
    "test_ratio = 0.15\n",
    "\n",
    "# Make folders\n",
    "for split in ['train', 'val', 'test']:\n",
    "    os.makedirs(os.path.join(output_dir, split), exist_ok=True)\n",
    "\n",
    "# Split and move files (no subfolders)\n",
    "for class_name in class_names:\n",
    "    class_dir = os.path.join(source_dir, class_name)\n",
    "    files = os.listdir(class_dir)\n",
    "\n",
    "    train_val, test = train_test_split(files, test_size=test_ratio, random_state=config['seed'])\n",
    "    train, val = train_test_split(train_val, test_size=val_ratio / (train_ratio + val_ratio), random_state=config['seed'])\n",
    "\n",
    "    for split, split_files in zip(['train', 'val', 'test'], [train, val, test]):\n",
    "        for file in split_files:\n",
    "            src = os.path.join(class_dir, file)\n",
    "\n",
    "            # Prefix with class name to prevent collisions\n",
    "            filename = f\"{file}\"\n",
    "            dst = os.path.join(output_dir, split, filename)\n",
    "\n",
    "            shutil.copy2(src, dst)"
   ]
  },
  {
   "cell_type": "code",
   "execution_count": 6,
   "id": "35213bd5",
   "metadata": {},
   "outputs": [
    {
     "name": "stdout",
     "output_type": "stream",
     "text": [
      "['Kleintiere', 'Zwergkaninchen']\n"
     ]
    }
   ],
   "source": [
    "print(class_names)"
   ]
  },
  {
   "cell_type": "markdown",
   "id": "c8e32457",
   "metadata": {},
   "source": [
    "### Augmentation"
   ]
  },
  {
   "cell_type": "code",
   "execution_count": 28,
   "id": "f59e515b",
   "metadata": {},
   "outputs": [
    {
     "name": "stdout",
     "output_type": "stream",
     "text": [
      "Deleted original: Frettchen_0002_nok.jpg\n",
      "Generated 6 variants for: Frettchen_0002_nok.jpg\n",
      "Deleted original: Zwergkaninchen_0002_ok.jpg\n",
      "Generated 6 variants for: Zwergkaninchen_0002_ok.jpg\n",
      "Deleted original: Zwergkaninchen_0009_ok.jpg\n",
      "Generated 6 variants for: Zwergkaninchen_0009_ok.jpg\n",
      "Deleted original: Frettchen_0001_nok.jpg\n",
      "Generated 6 variants for: Frettchen_0001_nok.jpg\n",
      "Deleted original: Frettchen_0003_nok.jpg\n",
      "Generated 6 variants for: Frettchen_0003_nok.jpg\n",
      "Deleted original: Zwergkaninchen_0003_ok.jpg\n",
      "Generated 6 variants for: Zwergkaninchen_0003_ok.jpg\n",
      "Deleted original: Zwergkaninchen_0004_ok.jpg\n",
      "Generated 6 variants for: Zwergkaninchen_0004_ok.jpg\n",
      "Deleted original: Zwergkaninchen_0006_ok.jpg\n",
      "Generated 6 variants for: Zwergkaninchen_0006_ok.jpg\n",
      "Deleted original: Zwergkaninchen_0007_ok.jpg\n",
      "Generated 6 variants for: Zwergkaninchen_0007_ok.jpg\n",
      "Deleted original: Zwergkaninchen_0008_ok.jpg\n",
      "Generated 6 variants for: Zwergkaninchen_0008_ok.jpg\n",
      "Deleted original: Zwergkaninchen_0010_ok.jpg\n",
      "Generated 6 variants for: Zwergkaninchen_0010_ok.jpg\n",
      "Deleted original: Frettchen_0004_nok.jpg\n",
      "Generated 6 variants for: Frettchen_0004_nok.jpg\n",
      "Deleted original: Zwergkaninchen_0001_ok.jpg\n",
      "Generated 6 variants for: Zwergkaninchen_0001_ok.jpg\n",
      "Deleted original: Zwergkaninchen_0005_ok.jpg\n",
      "Generated 6 variants for: Zwergkaninchen_0005_ok.jpg\n"
     ]
    }
   ],
   "source": [
    "brightness = random.uniform(0, 0.3)\n",
    "contrast = random.uniform(0, 0.3)\n",
    "hue = random.uniform(0, 0.1)\n",
    "saturation = random.uniform(0, 0.3)\n",
    "angle = 10\n",
    "\n",
    "# Define transforms\n",
    "flip = T.RandomHorizontalFlip(p=1.0)\n",
    "\n",
    "\n",
    "def rotate_crop_borders(img, angle):\n",
    "    rotate_plus = T.RandomRotation(degrees=(angle, angle))\n",
    "    img = rotate_plus(img)\n",
    "\n",
    "\n",
    "    angle_deg = angle % 180\n",
    "    if angle_deg > 90:\n",
    "        angle_deg = 180 - angle_deg\n",
    "    angle_rad = math.radians(angle_deg)  # Only convert once here\n",
    "\n",
    "    sin_a = math.sin(angle_rad)\n",
    "    cos_a = math.cos(angle_rad)\n",
    "\n",
    "    if img.height * sin_a <= img.width * cos_a:\n",
    "        new_w = (img.width * cos_a) - (img.height * sin_a)\n",
    "        new_h = (img.height * cos_a) - (img.width * sin_a)\n",
    "    else:\n",
    "        new_w = (img.height * cos_a) - (img.width * sin_a)\n",
    "        new_h = (img.width * cos_a) - (img.height * sin_a)\n",
    "\n",
    "    left = (img.width - new_w) // 2\n",
    "    top = (img.height - new_h) // 2\n",
    "    right = left + new_w\n",
    "    bottom = top + new_h\n",
    "    return img.crop((left, top, right, bottom))\n",
    "\n",
    "\n",
    "\n",
    "def apply_extra_augments(img):\n",
    "    # Randomize jitter parameters\n",
    "    brightness = random.uniform(0, 0.3)\n",
    "    contrast = random.uniform(0, 0.3)\n",
    "    hue = random.uniform(0, 0.1)\n",
    "    saturation = random.uniform(0, 0.3)\n",
    "\n",
    "    # Apply jitter and blur\n",
    "    jitter = T.ColorJitter(brightness=brightness, contrast=contrast)\n",
    "    hue_sat = T.ColorJitter(hue=hue, saturation=saturation)\n",
    "\n",
    "    img = jitter(img)\n",
    "    img = hue_sat(img)\n",
    "\n",
    "    if random.random() < 0.7:  # Optional: Blur sometimes\n",
    "        img = T.GaussianBlur(kernel_size=5)(img)\n",
    "\n",
    "    return img\n",
    "\n",
    "# Valid image extensions\n",
    "valid_exts = ('.jpg', '.jpeg', '.png')\n",
    "\n",
    "# Loop through class folders\n",
    "for class_name in os.listdir(output_dir):\n",
    "    class_path = os.path.join(output_dir, class_name)\n",
    "    if not os.path.isdir(class_path):\n",
    "        continue\n",
    "\n",
    "    for filename in os.listdir(class_path):\n",
    "        if not filename.lower().endswith(valid_exts):\n",
    "            continue\n",
    "\n",
    "        filepath = os.path.join(class_path, filename)\n",
    "        name, ext = os.path.splitext(filename)\n",
    "\n",
    "        # Load original image\n",
    "        original = Image.open(filepath).convert(\"RGB\")\n",
    "\n",
    "        # Detect and preserve original label suffix (_ok or _nok)\n",
    "        if '_ok' in name:\n",
    "            base_name = name.split('_ok')[0] + '_ok'\n",
    "        elif '_nok' in name:\n",
    "            base_name = name.split('_nok')[0] + '_nok'\n",
    "        else:\n",
    "            base_name = name  # fallback if no label is found\n",
    "\n",
    "        # v0 - original, saved as _v0\n",
    "        v0_path = os.path.join(class_path, f\"{base_name}_v0{ext}\")\n",
    "        original.save(v0_path)\n",
    "\n",
    "        # Optionally remove the original if it’s not already a _v0 version\n",
    "        if not name.endswith('_v0'):\n",
    "            try:\n",
    "                os.remove(filepath)\n",
    "                print(f\"Deleted original: {filename}\")\n",
    "            except Exception as e:\n",
    "                print(f\"Could not delete original {filename}: {e}\")\n",
    "\n",
    "\n",
    "        # v1 - flipped\n",
    "        v1 = flip(original)\n",
    "        v1.save(os.path.join(class_path, f\"{base_name}_v1{ext}\"))\n",
    "\n",
    "        # v2 - rotated +5° + jitter + blur\n",
    "        v2 = rotate_crop_borders(original, angle)\n",
    "        v2 = apply_extra_augments(v2)\n",
    "        v2.save(os.path.join(class_path, f\"{base_name}_v2{ext}\"))\n",
    "\n",
    "        # v3 - rotated -5° + jitter + blur\n",
    "        v3 = rotate_crop_borders(original, angle*-1)\n",
    "        v3 = apply_extra_augments(v3)\n",
    "        v3.save(os.path.join(class_path, f\"{base_name}_v3{ext}\"))\n",
    "\n",
    "        # v4 - flipped + rotated +5° + jitter + blur\n",
    "        v4 = rotate_crop_borders(original, angle)\n",
    "        v4 = apply_extra_augments(v4)\n",
    "        v4.save(os.path.join(class_path, f\"{base_name}_v4{ext}\"))\n",
    "\n",
    "        # v5 - flipped + rotated -5° + jitter + blur\n",
    "        v5 = rotate_crop_borders(original, angle*-1)\n",
    "        v5 = apply_extra_augments(v5)\n",
    "        v5.save(os.path.join(class_path, f\"{base_name}_v5{ext}\"))\n",
    "\n",
    "        print(f\"Generated 6 variants for: {filename}\")"
   ]
  },
  {
   "cell_type": "code",
   "execution_count": null,
   "id": "12cec36c",
   "metadata": {},
   "outputs": [],
   "source": []
  }
 ],
 "metadata": {
  "kernelspec": {
   "display_name": "VDKI-Projekt",
   "language": "python",
   "name": "python3"
  },
  "language_info": {
   "codemirror_mode": {
    "name": "ipython",
    "version": 3
   },
   "file_extension": ".py",
   "mimetype": "text/x-python",
   "name": "python",
   "nbconvert_exporter": "python",
   "pygments_lexer": "ipython3",
   "version": "3.12.3"
  }
 },
 "nbformat": 4,
 "nbformat_minor": 5
}<|MERGE_RESOLUTION|>--- conflicted
+++ resolved
@@ -2,11 +2,7 @@
  "cells": [
   {
    "cell_type": "code",
-<<<<<<< HEAD
-   "execution_count": 3,
-=======
    "execution_count": 1,
->>>>>>> 5433a280
    "id": "86396df2",
    "metadata": {},
    "outputs": [],
@@ -37,11 +33,7 @@
   },
   {
    "cell_type": "code",
-<<<<<<< HEAD
-   "execution_count": 22,
-=======
    "execution_count": 3,
->>>>>>> 5433a280
    "id": "0aab05d3",
    "metadata": {},
    "outputs": [
@@ -49,14 +41,8 @@
      "name": "stdout",
      "output_type": "stream",
      "text": [
-<<<<<<< HEAD
-      "CWD: c:\\Users\\lobster\\Documents\\HKA\\Kurse\\VDKI\\Projekt\\GIT_VDKI\\HKA_VDKI\n",
-      "PC Name: DESKTOP-BLKLC13\n",
-      "Loaded configuration from config/config_luka.yaml\n"
-=======
       "PC Name: DESKTOP-MIKA\n",
       "Loaded configuration from config/config_mika.yaml\n"
->>>>>>> 5433a280
      ]
     }
    ],
@@ -78,25 +64,10 @@
   },
   {
    "cell_type": "code",
-<<<<<<< HEAD
-   "execution_count": 27,
-   "id": "438e1f58",
-   "metadata": {},
-   "outputs": [
-    {
-     "name": "stdout",
-     "output_type": "stream",
-     "text": [
-      "C:\\Users\\lobster\\Documents\\HKA\\Kurse\\VDKI\\Projekt\\test_photos\n"
-     ]
-    }
-   ],
-=======
    "execution_count": 4,
    "id": "438e1f58",
    "metadata": {},
    "outputs": [],
->>>>>>> 5433a280
    "source": [
     "# Paths\n",
     "source_dir = config['path_to_raw_pics']\n",
